// services/geminiService.ts

import { GoogleGenAI, Modality, GenerateImagesConfig } from "@google/genai";
import { ImageStyle, CameraMovement, ImageModel, AspectRatio, InspirationStrength, GeneratedImage } from '../types';
<<<<<<< HEAD
import {
  generateComicPanelPrompts,
  generateVideoStoryboard,
  generateWikiCardPrompts,
  generateTextToImagePrompt,
  generateImageEditPrompt,
  generateStyleInspirationPrompt,
  generateInpaintingPrompt,
  generateVideoPrompt,
  generateVideoTransitionPrompt,
} from './openAITextService';
=======
import { generateComicPanelPrompts, generateVideoStoryboard } from './openAITextService';
>>>>>>> e7cc8bba

const stylePrompts = {
  [ImageStyle.ILLUSTRATION]: "A modern flat illustration style. Use simple shapes, bold colors, and clean lines. Avoid gradients and complex textures. The characters and objects should be stylized and minimalist. Maintain consistency in this flat illustration style.",
  [ImageStyle.CLAY]: "A charming and tactile claymation style. All objects and characters should appear as if they are sculpted from modeling clay, with visible textures like fingerprints and tool marks. Use a vibrant, saturated color palette and soft, dimensional lighting to enhance the handmade feel. Maintain consistency in this claymation style.",
  [ImageStyle.DOODLE]: "A playful and charming hand-drawn doodle style. Use thick, colorful pencil-like strokes, whimsical characters, and a scrapbook-like feel. The overall mood should be friendly and approachable. Maintain consistency in this doodle style.",
  [ImageStyle.CARTOON]: "A super cute and adorable 'kawaii' cartoon style. Characters should have large, expressive eyes, rounded bodies, and simple features. Use a soft, pastel color palette with clean, bold outlines. The overall mood should be sweet, charming, and heartwarming, like illustrations for a children's storybook. Maintain consistency in this cute cartoon style.",
  [ImageStyle.INK_WASH]: "A rich and expressive Chinese ink wash painting style (Shuǐ-mò huà). Use varied brushstrokes, from delicate lines to broad washes. Emphasize atmosphere, negative space (留白), and the flow of 'qi' (气韵). The palette should be primarily monochrome with occasional subtle color accents. Maintain consistency in this ink wash style.",
  [ImageStyle.AMERICAN_COMIC]: "A classic American comic book style. Use bold, dynamic outlines, dramatic shading with techniques like cross-hatching and ink spotting. The colors should be vibrant but with a slightly gritty, printed texture. Focus on heroic poses, action, and expressive faces. Maintain consistency in this American comic style.",
  [ImageStyle.WATERCOLOR]: "A delicate and translucent watercolor painting style. Use soft, blended washes of color with visible paper texture. The edges should be soft and sometimes bleed into each other. The overall mood should be light, airy, and artistic. Maintain consistency in this watercolor style.",
  [ImageStyle.PHOTOREALISTIC]: "A photorealistic style. Emphasize realistic lighting, textures, and details to make the image look like a high-resolution photograph. Use natural color grading and depth of field. Maintain consistency in this photorealistic style.",
  [ImageStyle.JAPANESE_MANGA]: "A classic black-and-white Japanese manga style. Use sharp, clean lines, screentones for shading, and expressive characters with large eyes. Focus on dynamic action lines and paneling aesthetics. Maintain consistency in this manga style.",
  [ImageStyle.THREE_D_ANIMATION]: "A vibrant and polished 3D animation style, similar to modern animated feature films. Characters and objects should have smooth, rounded surfaces, and the scene should feature dynamic lighting, shadows, and a sense of depth. The overall mood should be charming and visually rich. Maintain consistency in this 3D animation style."
};

const handleApiError = (error: unknown): Error => {
  console.error("Error calling Gemini API:", error);
  if (error instanceof Error) {
    const message = error.message.toLowerCase();
    
    if (message.includes('api key not valid') || message.includes('api_key_invalid')) {
      return new Error("您提供的API密钥无效或不正确。请检查后重试。");
    }
    
    if (message.includes('resource_exhausted') || message.includes('rate limit') || message.includes('quota')) {
      return new Error("您的API Key配额已用尽或已达到速率限制。请检查您的Google AI Studio配额或稍后再试。");
    }
    
    if (message.includes('safety') || message.includes('blocked')) {
      return new Error("生成的内容可能违反了安全政策而被阻止。请尝试调整您的提示词。");
    }
    
    if (message.includes('invalid_argument')) {
      return new Error("您的输入无效。请检查您的提示词或上传的图片后重试，也可能是此模型需要搭配付费KEY。");
    }
  }
  
  return new Error("生成失败。请稍后重试或检查您的网络连接。");
};

const base64ToGenerativePart = (base64Data: string): {inlineData: {data: string, mimeType: string}} => {
    const [header, data] = base64Data.split(',');
    if (!data) {
        // Handle cases where the base64 string might not have a header
        const bstr = atob(header);
        let mimeType = 'image/png'; // default
        // A simple check for JPEG, not foolproof
        if (bstr.charCodeAt(0) === 0xFF && bstr.charCodeAt(1) === 0xD8) {
            mimeType = 'image/jpeg';
        }
        return {
            inlineData: {
                data: header,
                mimeType,
            }
        };
    }
    const mimeType = header.match(/:(.*?);/)?.[1] || 'image/png';
    return {
        inlineData: {
            data,
            mimeType,
        }
    };
};

export const generateIllustratedCards = async (prompt: string, style: ImageStyle, model: ImageModel, apiKey: string): Promise<string[]> => {
  if (!apiKey) {
    throw new Error("API Key is required to generate images.");
  }
  const ai = new GoogleGenAI({ apiKey });

  try {
    const cardPrompts = await generateWikiCardPrompts(prompt, stylePrompts[style], 4);

    if (model === ImageModel.NANO_BANANA) {
      const responses = await Promise.all(cardPrompts.map(async (cardPrompt) => {
        const response = await ai.models.generateContent({
          model: model,
          contents: {
            parts: [{ text: cardPrompt }],
          },
          config: {
            responseModalities: [Modality.IMAGE, Modality.TEXT],
          },
        });

        const imagePart = response.candidates?.[0]?.content?.parts.find(part => part.inlineData?.data);
        if (!imagePart?.inlineData?.data) {
          throw new Error('AI未能生成图解卡片。');
        }
        return `data:${imagePart.inlineData.mimeType};base64,${imagePart.inlineData.data}`;
      }));

      if (responses.length > 0) {
        return responses;
      }

    } else if (model === ImageModel.IMAGEN) {
      const responses = await Promise.all(cardPrompts.map(async (cardPrompt) => {
        const response = await ai.models.generateImages({
          model: model,
          prompt: cardPrompt,
          config: {
            numberOfImages: 1,
            outputMimeType: 'image/jpeg',
            aspectRatio: '16:9',
          },
        });

        const generated = response.generatedImages?.[0]?.image?.imageBytes;
        if (!generated) {
          throw new Error('AI未能生成图解卡片。');
        }
        return `data:image/jpeg;base64,${generated}`;
      }));

      if (responses.length > 0) {
        return responses;
      }
    }

    throw new Error("AI未能生成任何图片。请尝试更换您的问题或风格。");

  } catch (error) {
    throw handleApiError(error);
  }
};

export const generateComicStrip = async (story: string, style: ImageStyle, apiKey: string, numberOfImages: number): Promise<{ imageUrls: string[], panelPrompts: string[] }> => {
    if (!apiKey) {
        throw new Error("API Key is required to generate images.");
    }
    const ai = new GoogleGenAI({ apiKey });
    const panelPrompts = await generateComicPanelPrompts(story, stylePrompts[style], numberOfImages);

    try {
        const imageGenerationPromises = panelPrompts.map(panelPrompt => {
            return ai.models.generateImages({
                model: ImageModel.IMAGEN,
                prompt: panelPrompt,
                config: {
                    numberOfImages: 1,
                    outputMimeType: 'image/jpeg',
                    aspectRatio: '16:9',
                },
            });
        });

        const imageResponses = await Promise.all(imageGenerationPromises);

        const images: string[] = imageResponses.map(response => {
            if (response.generatedImages && response.generatedImages.length > 0) {
                return `data:image/jpeg;base64,${response.generatedImages[0].image.imageBytes}`;
            }
            throw new Error("One or more story panels failed to generate.");
        });

        if (images.length > 0) {
            return { imageUrls: images, panelPrompts };
        }

        throw new Error("AI failed to generate any story panels. Please check your story or try another style.");

    } catch (error) {
        throw handleApiError(error);
    }
};

export const editComicPanel = async (originalImageBase64: string, prompt: string, apiKey: string): Promise<string> => {
    if (!apiKey) {
        throw new Error("API Key is required to edit images.");
    }
    const ai = new GoogleGenAI({ apiKey });

    try {
        const imagePart = base64ToGenerativePart(originalImageBase64);
        const refinedPrompt = await generateImageEditPrompt(prompt);
        const textPart = { text: refinedPrompt };

        const response = await ai.models.generateContent({
            model: ImageModel.NANO_BANANA,
            contents: {
                parts: [imagePart, textPart],
            },
            config: {
                responseModalities: [Modality.IMAGE, Modality.TEXT],
            },
        });
        
        const imagePartResponse = response.candidates?.[0]?.content?.parts.find(p => p.inlineData);

        if (imagePartResponse?.inlineData) {
            return `data:${imagePartResponse.inlineData.mimeType};base64,${imagePartResponse.inlineData.data}`;
        }

        throw new Error("AI未能编辑图片。请尝试更换您的提示词。");

    } catch (error) {
        throw handleApiError(error);
    }
};


export const generateVideoScriptsForComicStrip = async (story: string, images: GeneratedImage[]): Promise<string[]> => {
    const storyboardSegments = await generateVideoStoryboard(story, images);

    const scripts = storyboardSegments.map((item) => {
        return `${item.cameraMovement}的${item.shotType}，${item.actionDescription}画面充满${item.emotionalTone}的氛围。`;
    });

    if (scripts.length !== images.length) {
        console.warn(`OpenAI兼容API返回的镜头脚本数量 (${scripts.length}) 与图片数量 (${images.length}) 不一致，将进行裁剪或填充。`);
        const adjustedScripts = new Array(images.length).fill('');
        for (let i = 0; i < Math.min(scripts.length, images.length); i++) {
            adjustedScripts[i] = scripts[i];
        }
        return adjustedScripts;
    }

    return scripts;
};


export const generateTextToImage = async (
  prompt: string,
  keywords: string[],
  negativePrompt: string,
  apiKey: string,
  numberOfImages: number,
  aspectRatio: AspectRatio,
): Promise<string[]> => {
    if (!apiKey) {
      throw new Error("API Key is required to generate images.");
    }
    const ai = new GoogleGenAI({ apiKey });

    try {
      const { positivePrompt, negativePrompt: refinedNegativePrompt } = await generateTextToImagePrompt(
        prompt,
        keywords,
        aspectRatio,
        numberOfImages,
        negativePrompt,
      );

      const config: GenerateImagesConfig = {
        numberOfImages: numberOfImages,
        outputMimeType: 'image/jpeg',
        aspectRatio: aspectRatio,
      };

      const finalNegativePrompt = refinedNegativePrompt?.trim() || negativePrompt.trim();
      if (finalNegativePrompt) {
        config.negativePrompt = finalNegativePrompt;
      }

      const response = await ai.models.generateImages({
        model: ImageModel.IMAGEN,
        prompt: positivePrompt,
        config: config,
      });
  
      if (response.generatedImages && response.generatedImages.length > 0) {
        return response.generatedImages.map(img => `data:image/jpeg;base64,${img.image.imageBytes}`);
      }
  
      throw new Error("AI未能生成任何图片。请尝试更换您的提示词。");
    } catch (error) {
      throw handleApiError(error);
    }
};

const fileToGenerativePart = (file: File): Promise<{inlineData: {data: string, mimeType: string}}> => {
  return new Promise((resolve, reject) => {
    const reader = new FileReader();
    reader.onload = () => {
      const base64Data = (reader.result as string).split(',')[1];
      if (base64Data) {
        resolve({
          inlineData: {
            data: base64Data,
            mimeType: file.type,
          },
        });
      } else {
        reject(new Error("Failed to read file data."));
      }
    };
    reader.onerror = (error) => reject(error);
    reader.readAsDataURL(file);
  });
};

export const generateFromImageAndPrompt = async (prompt: string, files: File[], apiKey: string): Promise<string[]> => {
  if (!apiKey) {
    throw new Error("API Key is required to generate images.");
  }
  const ai = new GoogleGenAI({ apiKey });
  const model = 'gemini-2.5-flash-image-preview';

  try {
    const imageParts = await Promise.all(files.map(fileToGenerativePart));
    const refinedPrompt = await generateImageEditPrompt(prompt);

    const allParts = [
      ...imageParts,
      { text: `Using the provided reference image(s), ${refinedPrompt}` },
    ];

    const response = await ai.models.generateContent({
      model: model,
      contents: { parts: allParts },
      config: {
        responseModalities: [Modality.IMAGE, Modality.TEXT],
      },
    });

    const images: string[] = [];
    if (response.candidates && response.candidates.length > 0) {
      for (const part of response.candidates[0].content.parts) {
        if (part.inlineData && part.inlineData.data) {
          images.push(`data:${part.inlineData.mimeType};base64,${part.inlineData.data}`);
        }
      }
    }

    if (images.length === 0) {
      throw new Error("AI未能生成任何图片。请尝试更换您的提示词或图片。");
    }

    return images.slice(0, 1);
  } catch (error) {
    throw handleApiError(error);
  }
};

export const generateWithStyleInspiration = async (
  referenceImageFile: File,
  newPrompt: string,
  apiKey: string,
  strength: InspirationStrength
): Promise<string[]> => {
  if (!apiKey) {
    throw new Error("API Key is required to generate images.");
  }
  const ai = new GoogleGenAI({ apiKey });
  const model = 'gemini-2.5-flash-image-preview';

  try {
    const imagePart = await fileToGenerativePart(referenceImageFile);
    const refinedPrompt = await generateStyleInspirationPrompt(newPrompt, strength);

    const textPart = {
      text: refinedPrompt
    };

    const allParts = [imagePart, textPart];

    const response = await ai.models.generateContent({
      model: model,
      contents: { parts: allParts },
      config: {
        responseModalities: [Modality.IMAGE, Modality.TEXT],
      },
    });

    const images: string[] = [];
    if (response.candidates && response.candidates.length > 0) {
      for (const part of response.candidates[0].content.parts) {
        if (part.inlineData && part.inlineData.data) {
          images.push(`data:${part.inlineData.mimeType};base64,${part.inlineData.data}`);
        }
      }
    }

    if (images.length === 0) {
      throw new Error("AI未能生成任何图片。请尝试更换您的提示词或参考图。");
    }

    return images.slice(0, 1);
  } catch (error) {
    throw handleApiError(error);
  }
};


export const generateInpainting = async (prompt: string, originalImageFile: File, maskFile: File, apiKey: string): Promise<string[]> => {
  if (!apiKey) {
    throw new Error("API Key is required for inpainting.");
  }
  const ai = new GoogleGenAI({ apiKey });
  const model = 'gemini-2.5-flash-image-preview';

  try {
    const refinedPrompt = await generateInpaintingPrompt(prompt);
    const textPart = {
      text: `Task: Inpainting. Using the provided mask, replace the masked (white) area of the original image with content described as: ${refinedPrompt}`
    };
    const originalImagePart = await fileToGenerativePart(originalImageFile);
    const maskPart = await fileToGenerativePart(maskFile);

    const allParts = [textPart, originalImagePart, maskPart];

    const response = await ai.models.generateContent({
      model: model,
      contents: { parts: allParts },
      config: {
        responseModalities: [Modality.IMAGE, Modality.TEXT],
      },
    });

    const images: string[] = [];
    if (response.candidates && response.candidates.length > 0) {
      for (const part of response.candidates[0].content.parts) {
        if (part.inlineData && part.inlineData.data) {
          images.push(`data:${part.inlineData.mimeType};base64,${part.inlineData.data}`);
        }
      }
    }

    if (images.length === 0) {
      throw new Error("AI未能生成任何图片。请尝试更换您的提示词或蒙版。");
    }

    return images;
  } catch (error) {
    throw handleApiError(error);
  }
};

export const generateVideo = async (prompt: string, startFile: File, aspectRatio: '16:9' | '9:16', cameraMovement: CameraMovement, apiKey: string): Promise<any> => {
    if (!apiKey) {
        throw new Error("API Key is required to generate videos.");
    }
    const ai = new GoogleGenAI({ apiKey });

    const movementPrompts: Record<CameraMovement, string> = {
        subtle: 'Subtle, ambient motion in the scene. ',
        zoomIn: 'The camera slowly zooms in on the central subject. ',
        zoomOut: 'The camera slowly zooms out, revealing more of the scene. ',
    };

    const movementDescriptor = movementPrompts[cameraMovement];
    const refinedPrompt = await generateVideoPrompt(`${prompt}\n\nCamera instruction: ${movementDescriptor}`, cameraMovement);
    const imagePart = await fileToGenerativePart(startFile);

    const requestPayload: any = {
        model: 'veo-2.0-generate-001',
        prompt: refinedPrompt,
        image: {
            imageBytes: imagePart.inlineData.data,
            mimeType: imagePart.inlineData.mimeType,
        },
        config: {
            numberOfVideos: 1,
            // aspectRatio: aspectRatio, // This parameter causes an error when an image is provided.
        }
    };

    try {
        const operation = await ai.models.generateVideos(requestPayload);
        return operation;
    } catch (error) {
        throw handleApiError(error);
    }
};

export const generateVideoTransition = async (
    startImage: GeneratedImage,
    nextSceneScript: string,
    storyContext: string,
    style: ImageStyle,
    apiKey: string
): Promise<any> => {
    if (!apiKey) {
        throw new Error("API Key is required to generate videos.");
    }
    const ai = new GoogleGenAI({ apiKey });

    const refinedPrompt = await generateVideoTransitionPrompt(nextSceneScript, storyContext, stylePrompts[style]);

    const imagePart = base64ToGenerativePart(startImage.src);

    const requestPayload: any = {
        model: 'veo-2.0-generate-001',
        prompt: refinedPrompt,
        image: {
            imageBytes: imagePart.inlineData.data,
            mimeType: imagePart.inlineData.mimeType,
        },
        config: {
            numberOfVideos: 1,
        }
    };

    try {
        const operation = await ai.models.generateVideos(requestPayload);
        return operation;
    } catch (error) {
        throw handleApiError(error);
    }
};

export const getVideosOperation = async (operation: any, apiKey: string): Promise<any> => {
    if (!apiKey) {
        throw new Error("API Key is required.");
    }
    const ai = new GoogleGenAI({ apiKey });
    try {
        const result = await ai.operations.getVideosOperation({ operation });
        return result;
    } catch (error) {
        throw handleApiError(error);
    }
};<|MERGE_RESOLUTION|>--- conflicted
+++ resolved
@@ -2,7 +2,7 @@
 
 import { GoogleGenAI, Modality, GenerateImagesConfig } from "@google/genai";
 import { ImageStyle, CameraMovement, ImageModel, AspectRatio, InspirationStrength, GeneratedImage } from '../types';
-<<<<<<< HEAD
+
 import {
   generateComicPanelPrompts,
   generateVideoStoryboard,
@@ -14,9 +14,7 @@
   generateVideoPrompt,
   generateVideoTransitionPrompt,
 } from './openAITextService';
-=======
 import { generateComicPanelPrompts, generateVideoStoryboard } from './openAITextService';
->>>>>>> e7cc8bba
 
 const stylePrompts = {
   [ImageStyle.ILLUSTRATION]: "A modern flat illustration style. Use simple shapes, bold colors, and clean lines. Avoid gradients and complex textures. The characters and objects should be stylized and minimalist. Maintain consistency in this flat illustration style.",
